# Copyright (c) 2025, NVIDIA CORPORATION.
schema_version: 1

context:
  version: ${{ env.get("RAPIDS_PACKAGE_VERSION") }}
  minor_version: ${{ (version | split("."))[:2] | join(".") }}
  cuda_version: ${{ (env.get("RAPIDS_CUDA_VERSION") | split("."))[:2] | join(".") }}
  cuda_major: '${{ (env.get("RAPIDS_CUDA_VERSION") | split("."))[0] }}'
  date_string: '${{ env.get("RAPIDS_DATE_STRING") }}'
  head_rev: '${{ git.head_rev(".")[:8] }}'
  linux64: ${{ linux and x86_64 }}

recipe:
  name: libkvikio-split

cache:
  source:
    path: ../../..

  build:
    script:
      content: |

        # Remove `-fdebug-prefix-map` line from CFLAGS and CXXFLAGS so the
        # incrementing version number in the compile line doesn't break the
        # cache
        set -x
        export CFLAGS=$(echo $CFLAGS | sed -E 's@\-fdebug\-prefix\-map[^ ]*@@g')
        export CXXFLAGS=$(echo $CXXFLAGS | sed -E 's@\-fdebug\-prefix\-map[^ ]*@@g')
        set +x

        ./build.sh -v -n libkvikio
      secrets:
        - AWS_ACCESS_KEY_ID
        - AWS_SECRET_ACCESS_KEY
        - AWS_SESSION_TOKEN
      env:
        CMAKE_C_COMPILER_LAUNCHER: ${{ env.get("CMAKE_C_COMPILER_LAUNCHER") }}
        CMAKE_CUDA_COMPILER_LAUNCHER: ${{ env.get("CMAKE_CUDA_COMPILER_LAUNCHER") }}
        CMAKE_CXX_COMPILER_LAUNCHER: ${{ env.get("CMAKE_CXX_COMPILER_LAUNCHER") }}
        CMAKE_GENERATOR: ${{ env.get("CMAKE_GENERATOR") }}
        PARALLEL_LEVEL: ${{ env.get("PARALLEL_LEVEL") }}
        RAPIDS_ARTIFACTS_DIR: ${{ env.get("RAPIDS_ARTIFACTS_DIR") }}
        SCCACHE_BUCKET: ${{ env.get("SCCACHE_BUCKET") }}
        SCCACHE_IDLE_TIMEOUT: ${{ env.get("SCCACHE_IDLE_TIMEOUT") }}
        SCCACHE_REGION: ${{ env.get("SCCACHE_REGION") }}
        SCCACHE_S3_USE_SSL: ${{ env.get("SCCACHE_S3_USE_SSL") }}
        SCCACHE_S3_NO_CREDENTIALS: ${{ env.get("SCCACHE_S3_NO_CREDENTIALS") }}
        SCCACHE_S3_KEY_PREFIX: libkvikio/${{ env.get("RAPIDS_CONDA_ARCH") }}/cuda${{ cuda_major }}
  requirements:
    build:
      - ${{ compiler("c") }}
      - ${{ compiler("cxx") }}
      - ${{ compiler("cuda") }}
      - cuda-version =${{ cuda_version }}
      - cmake ${{ cmake_version }}
      - ninja
      - ${{ stdlib("c") }}
    host:
      - cuda-version =${{ cuda_version }}
      - libcurl ${{ libcurl_version }}
<<<<<<< HEAD
      - if: cuda_major == "11"
        then:
          - cudatoolkit
          - if: linux64
            then:
              - libcufile =${{ cuda11_libcufile_host_version }}
              - libcufile-dev =${{ cuda11_libcufile_host_version }}
        else:
          - libcufile-dev
          - libnuma
=======
      - libcufile-dev
>>>>>>> 46a1ab46

outputs:
  - package:
      name: libkvikio
      version: ${{ version }}
    build:
      script:
        content: |
          cmake --install cpp/build
      string: cuda${{ cuda_major }}_${{ date_string }}_${{ head_rev }}
      dynamic_linking:
        overlinking_behavior: "error"
      prefix_detection:
        ignore:
          - lib/libkvikio.so
    requirements:
      build:
        - cmake ${{ cmake_version }}
        - ${{ compiler("c") }}
      host:
        - cuda-version =${{ cuda_version }}
        - libcurl ${{ libcurl_version }}
      run:
        - ${{ pin_compatible("cuda-version", upper_bound="x", lower_bound="x") }}
<<<<<<< HEAD
        - if: cuda_major == "11"
          then:
            - cudatoolkit
            - if: linux64
              then:
                - libcufile ${{ cuda11_libcufile_run_version }}
                - libcufile-dev ${{ cuda11_libcufile_run_version }}
          else:
            - if: linux
              then:
                - libcufile-dev
                - libnuma
=======
        - if: linux
          then: libcufile-dev
>>>>>>> 46a1ab46
      ignore_run_exports:
        by_name:
          - cuda-version
          - libcufile
          - libcurl
    tests:
      - script:
          - test -f $PREFIX/include/kvikio/file_handle.hpp
    about:
      homepage: ${{ load_from_file("python/libkvikio/pyproject.toml").project.urls.Homepage }}
      license: ${{ load_from_file("python/libkvikio/pyproject.toml").project.license.text }}
      summary: ${{ load_from_file("python/libkvikio/pyproject.toml").project.description }}

  - package:
      name: libkvikio-tests
      version: ${{ version }}
    build:
      string: cuda${{ cuda_major }}_${{ date_string }}_${{ head_rev }}
      dynamic_linking:
        overlinking_behavior: "error"
      script:
        content: |
          cmake --install cpp/build --component testing
    requirements:
      build:
        - cmake ${{ cmake_version }}
        - ${{ compiler("c") }}
      host:
        - ${{ pin_subpackage("libkvikio", exact=True) }}
        - cuda-version =${{ cuda_version }}
        - cuda-cudart-dev
        - if: linux
          then: libcufile-dev
      run:
        - ${{ pin_compatible("cuda-version", upper_bound="x", lower_bound="x") }}
<<<<<<< HEAD
        - if: cuda_major == "11"
          then:
            - cudatoolkit
            - if: linux64
              then:
                - libcufile =${{ cuda11_libcufile_host_version }}
          else:
            - cuda-cudart
            - if: linux
              then:
                - libcufile
                - libnuma
=======
        - cuda-cudart
        - if: linux
          then: libcufile
>>>>>>> 46a1ab46
      ignore_run_exports:
        by_name:
          - cuda-cudart
          - cuda-version
          - libcufile
          - libcurl
    about:
      homepage: ${{ load_from_file("python/libkvikio/pyproject.toml").project.urls.Homepage }}
      license: ${{ load_from_file("python/libkvikio/pyproject.toml").project.license.text }}
      summary: libkvikio tests<|MERGE_RESOLUTION|>--- conflicted
+++ resolved
@@ -59,20 +59,8 @@
     host:
       - cuda-version =${{ cuda_version }}
       - libcurl ${{ libcurl_version }}
-<<<<<<< HEAD
-      - if: cuda_major == "11"
-        then:
-          - cudatoolkit
-          - if: linux64
-            then:
-              - libcufile =${{ cuda11_libcufile_host_version }}
-              - libcufile-dev =${{ cuda11_libcufile_host_version }}
-        else:
-          - libcufile-dev
-          - libnuma
-=======
       - libcufile-dev
->>>>>>> 46a1ab46
+      - libnuma
 
 outputs:
   - package:
@@ -97,23 +85,10 @@
         - libcurl ${{ libcurl_version }}
       run:
         - ${{ pin_compatible("cuda-version", upper_bound="x", lower_bound="x") }}
-<<<<<<< HEAD
-        - if: cuda_major == "11"
+        - if: linux
           then:
-            - cudatoolkit
-            - if: linux64
-              then:
-                - libcufile ${{ cuda11_libcufile_run_version }}
-                - libcufile-dev ${{ cuda11_libcufile_run_version }}
-          else:
-            - if: linux
-              then:
-                - libcufile-dev
-                - libnuma
-=======
-        - if: linux
-          then: libcufile-dev
->>>>>>> 46a1ab46
+            - libcufile-dev
+            - libnuma
       ignore_run_exports:
         by_name:
           - cuda-version
@@ -149,24 +124,11 @@
           then: libcufile-dev
       run:
         - ${{ pin_compatible("cuda-version", upper_bound="x", lower_bound="x") }}
-<<<<<<< HEAD
-        - if: cuda_major == "11"
-          then:
-            - cudatoolkit
-            - if: linux64
-              then:
-                - libcufile =${{ cuda11_libcufile_host_version }}
-          else:
-            - cuda-cudart
-            - if: linux
-              then:
-                - libcufile
-                - libnuma
-=======
         - cuda-cudart
         - if: linux
-          then: libcufile
->>>>>>> 46a1ab46
+          then:
+            - libcufile
+            - libnuma
       ignore_run_exports:
         by_name:
           - cuda-cudart
