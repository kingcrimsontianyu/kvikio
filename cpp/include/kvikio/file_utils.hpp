/*
 * Copyright (c) 2025, NVIDIA CORPORATION.
 *
 * Licensed under the Apache License, Version 2.0 (the "License");
 * you may not use this file except in compliance with the License.
 * You may obtain a copy of the License at
 *
 *     http://www.apache.org/licenses/LICENSE-2.0
 *
 * Unless required by applicable law or agreed to in writing, software
 * distributed under the License is distributed on an "AS IS" BASIS,
 * WITHOUT WARRANTIES OR CONDITIONS OF ANY KIND, either express or implied.
 * See the License for the specific language governing permissions and
 * limitations under the License.
 */
#pragma once

#include <optional>
#include <string>

#include <kvikio/shim/cufile_h_wrapper.hpp>

namespace kvikio {
/**
 * @brief Class that provides RAII for file handling.
 */
class FileWrapper {
 private:
  int _fd{-1};

 public:
  /**
   * @brief Open file.
   *
   * @param file_path File path.
   * @param flags Open flags given as a string.
   * @param o_direct Append O_DIRECT to `flags`.
   * @param mode Access modes.
   */
  FileWrapper(std::string const& file_path, std::string const& flags, bool o_direct, mode_t mode);

  /**
   * @brief Construct an empty file wrapper object without opening a file.
   */
  FileWrapper() noexcept = default;

  ~FileWrapper() noexcept;
  FileWrapper(FileWrapper const&)            = delete;
  FileWrapper& operator=(FileWrapper const&) = delete;
  FileWrapper(FileWrapper&& o) noexcept;
  FileWrapper& operator=(FileWrapper&& o) noexcept;

  /**
   * @brief Open file using `open(2)`
   *
   * @param file_path File path.
   * @param flags Open flags given as a string.
   * @param o_direct Append O_DIRECT to `flags`.
   * @param mode Access modes.
   */
  void open(std::string const& file_path, std::string const& flags, bool o_direct, mode_t mode);

  /**
   * @brief Check if the file has been opened.
   *
   * @return A boolean answer indicating if the file has been opened.
   */
  bool opened() const noexcept;

  /**
   * @brief Close the file if it is opened; do nothing otherwise.
   */
  void close() noexcept;

  /**
   * @brief Return the file descriptor.
   *
   * @return File descriptor.
   */
  int fd() const noexcept;
};

/**
 * @brief Class that provides RAII for the cuFile handle.
 */
class CUFileHandleWrapper {
 private:
  CUfileHandle_t _handle{};
  bool _registered{false};

 public:
  CUFileHandleWrapper() noexcept = default;
  ~CUFileHandleWrapper() noexcept;
  CUFileHandleWrapper(CUFileHandleWrapper const&)            = delete;
  CUFileHandleWrapper& operator=(CUFileHandleWrapper const&) = delete;
  CUFileHandleWrapper(CUFileHandleWrapper&& o) noexcept;
  CUFileHandleWrapper& operator=(CUFileHandleWrapper&& o) noexcept;

  /**
   * @brief Register the file handle given the file descriptor.
   *
   * @param fd File descriptor.
   * @return Return the cuFile error code from handle register. If the handle has already been
   * registered by calling `register_handle()`, return `std::nullopt`.
   */
  std::optional<CUfileError_t> register_handle(int fd) noexcept;

  /**
   * @brief Check if the handle has been registered.
   *
   * @return A boolean answer indicating if the handle has been registered.
   */
  bool registered() const noexcept;

  /**
   * @brief Return the cuFile handle.
   *
   * @return The cuFile handle.
   */
  CUfileHandle_t handle() const noexcept;

  /**
   * @brief Unregister the handle if it has been registered; do nothing otherwise.
   */
  void unregister_handle() noexcept;
};

/**
 * @brief Parse open file flags given as a string and return oflags
 *
 * @param flags The flags
 * @param o_direct Append O_DIRECT to the open flags
 * @return oflags
 *
 * @throw std::invalid_argument if the specified flags are not supported.
 * @throw std::invalid_argument if `o_direct` is true, but `O_DIRECT` is not supported.
 */
int open_fd_parse_flags(std::string const& flags, bool o_direct);

/**
 * @brief Open file using `open(2)`
 *
 * @param flags Open flags given as a string
 * @param o_direct Append O_DIRECT to `flags`
 * @param mode Access modes
 * @return File descriptor
 */
int open_fd(std::string const& file_path, std::string const& flags, bool o_direct, mode_t mode);

/**
 * @brief Get the flags of the file descriptor (see `open(2)`)
 *
 * @return Open flags
 */
[[nodiscard]] int open_flags(int fd);

/**
 * @brief Get file size from file descriptor `fstat(3)`
 *
 * @param file_descriptor Open file descriptor
 * @return The number of bytes
 */
[[nodiscard]] std::size_t get_file_size(int file_descriptor);

/**
 * @brief Obtain the page cache residency information for a given file
 *
 * @param file_path Path to a file.
 * @return A pair containing the number of pages resident in the page cache and the total number of
 * pages.
 */
std::pair<std::size_t, std::size_t> get_page_cache_info(std::string const& file_path);

/**
 * @brief Obtain the page cache residency information for a given file
 *
 * @param fd File descriptor.
 * @return A pair containing the number of pages resident in the page cache and the total number of
 * pages.
 * @sa `get_page_cache_info(std::string const&)` overload.
 */
std::pair<std::size_t, std::size_t> get_page_cache_info(int fd);

/**
<<<<<<< HEAD
 * @brief
 *
 * @param reclaim_dentries_and_inodes Whether to free reclaimable slab objects includes dentries and
 * inodes.
 * - If `true`, equivalent to executing `echo 3 > /proc/sys/vm/drop_caches`;
 * - If `false`, equivalent to executing `echo 1 > /proc/sys/vm/drop_caches`.
 * @param clear_dirty_pages Whether to trigger the writeback process to clear the dirty pages. If
 * `true`, `sync` will be called prior to cache dropping.
 * @return Whether the page cache has been successfully cleared
 *
 * @throws kvikio::GenericSystemError if the pseudo-file "/proc/sys/vm/drop_caches" for some reason
 * cannot be written to or closed.
=======
 * @brief Clear the page cache
 *
 * @param reclaim_dentries_and_inodes Whether to free reclaimable slab objects which include
 * dentries and inodes.
 * - If `true`, equivalent to executing `/sbin/sysctl vm.drop_caches=3`;
 * - If `false`, equivalent to executing `/sbin/sysctl vm.drop_caches=1`.
 * @param clear_dirty_pages Whether to trigger the writeback process to clear the dirty pages. If
 * `true`, `sync` will be called prior to cache clearing.
 * @return Whether the page cache has been successfully cleared
 *
 * @note This function creates a child process and executes the cache clearing shell command in the
 * following order
 * - Execute the command without `sudo` prefix. This is for the superuser and also for specially
 * configured systems where unprivileged users cannot execute `/usr/bin/sudo` but can execute
 * `/sbin/sysctl`. If this step succeeds, the function returns `true` immediately.
 * - Execute the command with `sudo` prefix. This is for the general case where selective
 * unprivileged users have permission to run `/sbin/sysctl` with `sudo` prefix.
 *
 * @throws kvikio::GenericSystemError if somehow the child process could not be created.
>>>>>>> 0bb9b69c
 */
bool clear_page_cache(bool reclaim_dentries_and_inodes = true, bool clear_dirty_pages = true);
}  // namespace kvikio<|MERGE_RESOLUTION|>--- conflicted
+++ resolved
@@ -182,20 +182,6 @@
 std::pair<std::size_t, std::size_t> get_page_cache_info(int fd);
 
 /**
-<<<<<<< HEAD
- * @brief
- *
- * @param reclaim_dentries_and_inodes Whether to free reclaimable slab objects includes dentries and
- * inodes.
- * - If `true`, equivalent to executing `echo 3 > /proc/sys/vm/drop_caches`;
- * - If `false`, equivalent to executing `echo 1 > /proc/sys/vm/drop_caches`.
- * @param clear_dirty_pages Whether to trigger the writeback process to clear the dirty pages. If
- * `true`, `sync` will be called prior to cache dropping.
- * @return Whether the page cache has been successfully cleared
- *
- * @throws kvikio::GenericSystemError if the pseudo-file "/proc/sys/vm/drop_caches" for some reason
- * cannot be written to or closed.
-=======
  * @brief Clear the page cache
  *
  * @param reclaim_dentries_and_inodes Whether to free reclaimable slab objects which include
@@ -215,7 +201,6 @@
  * unprivileged users have permission to run `/sbin/sysctl` with `sudo` prefix.
  *
  * @throws kvikio::GenericSystemError if somehow the child process could not be created.
->>>>>>> 0bb9b69c
  */
 bool clear_page_cache(bool reclaim_dentries_and_inodes = true, bool clear_dirty_pages = true);
 }  // namespace kvikio