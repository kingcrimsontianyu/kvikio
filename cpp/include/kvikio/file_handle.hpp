--- conflicted
+++ resolved
@@ -434,21 +434,12 @@
   /**
    * @brief Whether Direct I/O is supported on this file handle. This is determined by two factors:
    * - Direct I/O support from the operating system and the file system
-<<<<<<< HEAD
-   * - KvikIO global setting `auto_direct_io_read` and `auto_direct_io_write`. If both are false,
-   * Direct I/O will not be supported on this file handle.
-   *
-   * @return Boolean answer.
-   */
-  bool direct_io_suppored() const noexcept;
-=======
    * - KvikIO global setting `auto_direct_io_read` and `auto_direct_io_write`. If both values are
    * false, Direct I/O will not be supported on this file handle.
    *
    * @return Boolean answer.
    */
   bool is_direct_io_supported() const noexcept;
->>>>>>> 1604348b
 };
 
 }  // namespace kvikio