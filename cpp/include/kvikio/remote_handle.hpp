/*
 * Copyright (c) 2024-2025, NVIDIA CORPORATION.
 *
 * Licensed under the Apache License, Version 2.0 (the "License");
 * you may not use this file except in compliance with the License.
 * You may obtain a copy of the License at
 *
 *     http://www.apache.org/licenses/LICENSE-2.0
 *
 * Unless required by applicable law or agreed to in writing, software
 * distributed under the License is distributed on an "AS IS" BASIS,
 * WITHOUT WARRANTIES OR CONDITIONS OF ANY KIND, either express or implied.
 * See the License for the specific language governing permissions and
 * limitations under the License.
 */
#pragma once

#include <cassert>
#include <cstddef>
#include <cstring>
#include <memory>
#include <optional>
#include <string>

#include <kvikio/defaults.hpp>
#include <kvikio/error.hpp>
#include <kvikio/parallel_operation.hpp>
#include <kvikio/posix_io.hpp>
#include <kvikio/utils.hpp>

struct curl_slist;

namespace kvikio {

class CurlHandle;  // Prototype

/**
 * @brief Type of remote file.
 */
enum class RemoteFileType : uint8_t {
  AUTO,  ///< Let KvikIO infer the type of remote file from the URL and create a proper endpoint.
  S3,    ///< AWS S3 (based on HTTP/HTTPS protocols).
  S3_PRESIGNED_URL,  ///< AWS S3 presigned URL (based on HTTP/HTTPS protocols).
  WEBHDFS,           ///< Apache Hadoop WebHDFS (based on HTTP/HTTPS protocols).
  HTTP,  ///< Generic HTTP/HTTPS, excluding all the specific types listed above that use HTTP/HTTPS
         ///< protocols.
};

/**
 * @brief Abstract base class for remote endpoints.
 *
 * In this context, an endpoint refers to a remote file using a specific communication protocol.
 *
 * Each communication protocol, such as HTTP or S3, needs to implement this ABC and implement
 * its own ctor that takes communication protocol specific arguments.
 */
class RemoteEndpoint {
 protected:
  RemoteFileType _remote_file_type{RemoteFileType::AUTO};
  RemoteEndpoint(RemoteFileType remote_file_type);

 public:
  virtual ~RemoteEndpoint() = default;

  /**
   * @brief Set needed connection options on a curl handle.
   *
   * Subsequently, a call to `curl.perform()` should connect to the endpoint.
   *
   * @param curl The curl handle.
   */
  virtual void setopt(CurlHandle& curl) = 0;

  /**
   * @brief Get a description of this remote point instance.
   *
   * @returns A string description.
   */
  virtual std::string str() const = 0;

  /**
   * @brief Get the size of the remote file.
   *
   * @return The file size
   */
  virtual std::size_t get_file_size() = 0;

  /**
   * @brief Set up the range request in order to read part of a file given the file offset and read
   * size.
   */
  virtual void setup_range_request(CurlHandle& curl, std::size_t file_offset, std::size_t size) = 0;
<<<<<<< HEAD

  /**
   * @brief Get the type of the remote file.
   *
   * @return The type of the remote file.
   */
  [[nodiscard]] RemoteFileType type() const noexcept;
=======
>>>>>>> a35bf582
};

/**
 * @brief A remote endpoint using http.
 */
class HttpEndpoint : public RemoteEndpoint {
 private:
  std::string _url;

 public:
  /**
   * @brief Create an http endpoint from a url.
   *
   * @param url The full http url to the remote file.
   */
  HttpEndpoint(std::string url);

  ~HttpEndpoint() override = default;
  void setopt(CurlHandle& curl) override;
  std::string str() const override;
  std::size_t get_file_size() override;
  void setup_range_request(CurlHandle& curl, std::size_t file_offset, std::size_t size) override;
<<<<<<< HEAD

  /**
   * @brief Whether the given URL is valid for HTTP/HTTPS endpoints.
   *
   * @param url A URL.
   * @return Boolean answer.
   */
  static bool is_url_valid(std::string const& url) noexcept;
=======
>>>>>>> a35bf582
};

/**
 * @brief A remote endpoint using AWS's S3 protocol.
 */
class S3Endpoint : public RemoteEndpoint {
 private:
  std::string _url;
  std::string _aws_sigv4;
  std::string _aws_userpwd;
  curl_slist* _curl_header_list{};

  /**
   * @brief Unwrap an optional parameter, obtaining a default from the environment.
   *
   * If not nullopt, the optional's value is returned. Otherwise, the environment
   * variable `env_var` is used. If that also doesn't have a value:
   *   - if `err_msg` is empty, the empty string is returned.
   *   - if `err_msg` is not empty, `std::invalid_argument(`err_msg`)` is thrown.
   *
   * @param value The value to unwrap.
   * @param env_var The name of the environment variable to check if `value` isn't set.
   * @param err_msg The error message to throw on error or the empty string.
   * @return The parsed AWS argument or the empty string.
   */
  static std::string unwrap_or_default(std::optional<std::string> aws_arg,
                                       std::string const& env_var,
                                       std::string const& err_msg = "");

 public:
  /**
   * @brief Get url from a AWS S3 bucket and object name.
   *
   * @exception std::invalid_argument if no region is specified and no default region is
   * specified in the environment.
   *
   * @param bucket_name The name of the S3 bucket.
   * @param object_name The name of the S3 object.
   * @param aws_region The AWS region, such as "us-east-1", to use. If nullopt, the value of the
   * `AWS_DEFAULT_REGION` environment variable is used.
   * @param aws_endpoint_url Overwrite the endpoint url (including the protocol part) by using
   * the scheme: "<aws_endpoint_url>/<bucket_name>/<object_name>". If nullopt, the value of the
   * `AWS_ENDPOINT_URL` environment variable is used. If this is also not set, the regular AWS
   * url scheme is used: "https://<bucket_name>.s3.<region>.amazonaws.com/<object_name>".
   */
  static std::string url_from_bucket_and_object(std::string bucket_name,
                                                std::string object_name,
                                                std::optional<std::string> aws_region,
                                                std::optional<std::string> aws_endpoint_url);

  /**
   * @brief Given an url like "s3://<bucket>/<object>", return the name of the bucket and object.
   *
   * @exception std::invalid_argument if url is ill-formed or is missing the bucket or object name.
   *
   * @param s3_url S3 url.
   * @return Pair of strings: [bucket-name, object-name].
   */
  [[nodiscard]] static std::pair<std::string, std::string> parse_s3_url(std::string const& s3_url);

  /**
   * @brief Create a S3 endpoint from a url.
   *
   * @param url The full http url to the S3 file. NB: this should be an url starting with
   * "http://" or "https://". If you have an S3 url of the form "s3://<bucket>/<object>", please
   * use `S3Endpoint::parse_s3_url()` and `S3Endpoint::url_from_bucket_and_object() to convert it.
   * @param aws_region The AWS region, such as "us-east-1", to use. If nullopt, the value of the
   * `AWS_DEFAULT_REGION` environment variable is used.
   * @param aws_access_key The AWS access key to use. If nullopt, the value of the
   * `AWS_ACCESS_KEY_ID` environment variable is used.
   * @param aws_secret_access_key The AWS secret access key to use. If nullopt, the value of the
   * `AWS_SECRET_ACCESS_KEY` environment variable is used.
   * @param aws_session_token The AWS session token to use. If nullopt, the value of the
   * `AWS_SESSION_TOKEN` environment variable is used.
   */
  S3Endpoint(std::string url,
             std::optional<std::string> aws_region            = std::nullopt,
             std::optional<std::string> aws_access_key        = std::nullopt,
             std::optional<std::string> aws_secret_access_key = std::nullopt,
             std::optional<std::string> aws_session_token     = std::nullopt);

  /**
   * @brief Create a S3 endpoint from a bucket and object name.
   *
   * @param bucket_and_object_names The bucket and object names of the S3 bucket.
   * @param aws_region The AWS region, such as "us-east-1", to use. If nullopt, the value of the
   * `AWS_DEFAULT_REGION` environment variable is used.
   * @param aws_access_key The AWS access key to use. If nullopt, the value of the
   * `AWS_ACCESS_KEY_ID` environment variable is used.
   * @param aws_secret_access_key The AWS secret access key to use. If nullopt, the value of the
   * `AWS_SECRET_ACCESS_KEY` environment variable is used.
   * @param aws_endpoint_url Overwrite the endpoint url (including the protocol part) by using
   * the scheme: "<aws_endpoint_url>/<bucket_name>/<object_name>". If nullopt, the value of the
   * `AWS_ENDPOINT_URL` environment variable is used. If this is also not set, the regular AWS
   * url scheme is used: "https://<bucket_name>.s3.<region>.amazonaws.com/<object_name>".
   * @param aws_session_token The AWS session token to use. If nullopt, the value of the
   * `AWS_SESSION_TOKEN` environment variable is used.
   */
  S3Endpoint(std::pair<std::string, std::string> bucket_and_object_names,
             std::optional<std::string> aws_region            = std::nullopt,
             std::optional<std::string> aws_access_key        = std::nullopt,
             std::optional<std::string> aws_secret_access_key = std::nullopt,
             std::optional<std::string> aws_endpoint_url      = std::nullopt,
             std::optional<std::string> aws_session_token     = std::nullopt);

  ~S3Endpoint() override;
  void setopt(CurlHandle& curl) override;
  std::string str() const override;
  std::size_t get_file_size() override;
  void setup_range_request(CurlHandle& curl, std::size_t file_offset, std::size_t size) override;
<<<<<<< HEAD

  /**
   * @brief Whether the given URL is valid for S3 endpoints (excluding presigned URL).
   *
   * @param url A URL.
   * @return Boolean answer.
   */
  static bool is_url_valid(std::string const& url) noexcept;
=======
>>>>>>> a35bf582
};

/**
 * @brief A remote endpoint using AWS's S3 protocol and expecting a presigned URL. File access via
 * this type of URL is time-limited and does not require AWS credentials.
 */
class S3EndpointWithPresignedUrl : public RemoteEndpoint {
 private:
  std::string _url;

 public:
  explicit S3EndpointWithPresignedUrl(std::string presigned_url);

  ~S3EndpointWithPresignedUrl() override = default;
  void setopt(CurlHandle& curl) override;
  std::string str() const override;
  std::size_t get_file_size() override;
  void setup_range_request(CurlHandle& curl, std::size_t file_offset, std::size_t size) override;
<<<<<<< HEAD

  /**
   * @brief Whether the given URL is valid for S3 endpoints with presigned URL.
   *
   * @param url A URL.
   * @return Boolean answer.
   */
  static bool is_url_valid(std::string const& url) noexcept;
=======
>>>>>>> a35bf582
};

/**
 * @brief Handle of remote file.
 */
class RemoteHandle {
 private:
  std::unique_ptr<RemoteEndpoint> _endpoint;
  std::size_t _nbytes;

 public:
  /**
   * @brief
   *
   * @param url
   * @return RemoteHandle
   */
  static RemoteHandle open(std::string url,
                           RemoteFileType remote_file_type   = RemoteFileType::AUTO,
                           std::optional<std::size_t> nbytes = std::nullopt);

  /**
   * @brief Create a new remote handle from an endpoint and a file size.
   *
   * @param endpoint Remote endpoint used for subsequent IO.
   * @param nbytes The size of the remote file (in bytes).
   */
  RemoteHandle(std::unique_ptr<RemoteEndpoint> endpoint, std::size_t nbytes);

  /**
   * @brief Create a new remote handle from an endpoint (infers the file size).
   *
   * The file size is received from the remote server using `endpoint`.
   *
   * @param endpoint Remote endpoint used for subsequently IO.
   */
  RemoteHandle(std::unique_ptr<RemoteEndpoint> endpoint);

  // A remote handle is moveable but not copyable.
  RemoteHandle(RemoteHandle&& o)               = default;
  RemoteHandle& operator=(RemoteHandle&& o)    = default;
  RemoteHandle(RemoteHandle const&)            = delete;
  RemoteHandle& operator=(RemoteHandle const&) = delete;

  /**
   * @brief Get the type of the remote file.
   *
   * @return The type of the remote file.
   */
  [[nodiscard]] RemoteFileType type() const noexcept;

  /**
   * @brief Get the file size.
   *
   * Note, the file size is retrieved at construction so this method is very fast, no communication
   * needed.
   *
   * @return The number of bytes.
   */
  [[nodiscard]] std::size_t nbytes() const noexcept;

  /**
   * @brief Get a const reference to the underlying remote endpoint.
   *
   * @return The remote endpoint.
   */
  [[nodiscard]] RemoteEndpoint const& endpoint() const noexcept;

  /**
   * @brief Read from remote source into buffer (host or device memory).
   *
   * When reading into device memory, a bounce buffer is used to avoid many small memory
   * copies to device. Use `kvikio::default::bounce_buffer_size_reset()` to set the size
   * of this bounce buffer (default 16 MiB).
   *
   * @param buf Pointer to host or device memory.
   * @param size Number of bytes to read.
   * @param file_offset File offset in bytes.
   * @return Number of bytes read, which is always `size`.
   */
  std::size_t read(void* buf, std::size_t size, std::size_t file_offset = 0);

  /**
   * @brief Read from remote source into buffer (host or device memory) in parallel.
   *
   * This API is a parallel async version of `.read()` that partitions the operation
   * into tasks of size `task_size` for execution in the default thread pool.
   *
   * @param buf Pointer to host or device memory.
   * @param size Number of bytes to read.
   * @param file_offset File offset in bytes.
   * @param task_size Size of each task in bytes.
   * @return Future that on completion returns the size of bytes read, which is always `size`.
   */
  std::future<std::size_t> pread(void* buf,
                                 std::size_t size,
                                 std::size_t file_offset = 0,
                                 std::size_t task_size   = defaults::task_size());
};

}  // namespace kvikio<|MERGE_RESOLUTION|>--- conflicted
+++ resolved
@@ -90,7 +90,6 @@
    * size.
    */
   virtual void setup_range_request(CurlHandle& curl, std::size_t file_offset, std::size_t size) = 0;
-<<<<<<< HEAD
 
   /**
    * @brief Get the type of the remote file.
@@ -98,12 +97,11 @@
    * @return The type of the remote file.
    */
   [[nodiscard]] RemoteFileType type() const noexcept;
-=======
->>>>>>> a35bf582
-};
-
-/**
- * @brief A remote endpoint using http.
+};
+
+/**
+ * @brief
+ *
  */
 class HttpEndpoint : public RemoteEndpoint {
  private:
@@ -122,7 +120,6 @@
   std::string str() const override;
   std::size_t get_file_size() override;
   void setup_range_request(CurlHandle& curl, std::size_t file_offset, std::size_t size) override;
-<<<<<<< HEAD
 
   /**
    * @brief Whether the given URL is valid for HTTP/HTTPS endpoints.
@@ -131,12 +128,11 @@
    * @return Boolean answer.
    */
   static bool is_url_valid(std::string const& url) noexcept;
-=======
->>>>>>> a35bf582
-};
-
-/**
- * @brief A remote endpoint using AWS's S3 protocol.
+};
+
+/**
+ * @brief
+ *
  */
 class S3Endpoint : public RemoteEndpoint {
  private:
@@ -243,7 +239,6 @@
   std::string str() const override;
   std::size_t get_file_size() override;
   void setup_range_request(CurlHandle& curl, std::size_t file_offset, std::size_t size) override;
-<<<<<<< HEAD
 
   /**
    * @brief Whether the given URL is valid for S3 endpoints (excluding presigned URL).
@@ -252,12 +247,12 @@
    * @return Boolean answer.
    */
   static bool is_url_valid(std::string const& url) noexcept;
-=======
->>>>>>> a35bf582
-};
-
-/**
- * @brief A remote endpoint using AWS's S3 protocol and expecting a presigned URL. File access via
+};
+
+/**
+ * @brief
+ *
+ */
  * this type of URL is time-limited and does not require AWS credentials.
  */
 class S3EndpointWithPresignedUrl : public RemoteEndpoint {
@@ -272,7 +267,6 @@
   std::string str() const override;
   std::size_t get_file_size() override;
   void setup_range_request(CurlHandle& curl, std::size_t file_offset, std::size_t size) override;
-<<<<<<< HEAD
 
   /**
    * @brief Whether the given URL is valid for S3 endpoints with presigned URL.
@@ -281,12 +275,11 @@
    * @return Boolean answer.
    */
   static bool is_url_valid(std::string const& url) noexcept;
-=======
->>>>>>> a35bf582
-};
-
-/**
- * @brief Handle of remote file.
+};
+
+/**
+ * @brief
+ *
  */
 class RemoteHandle {
  private:
