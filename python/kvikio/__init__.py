--- conflicted
+++ resolved
@@ -5,11 +5,6 @@
 from ._version import __version__  # noqa: F401
 from .cufile import CuFile  # noqa: F401
 
-<<<<<<< HEAD
-__version__ = "24.02.01"
-
-=======
->>>>>>> 5e69e97c
 
 def memory_register(buf) -> None:
     return libkvikio.memory_register(buf)
