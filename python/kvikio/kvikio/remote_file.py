--- conflicted
+++ resolved
@@ -170,11 +170,7 @@
         url: str,
         nbytes: Optional[int] = None,
     ) -> RemoteFile:
-<<<<<<< HEAD
-        """Open a file on WebHDFS.
-=======
         """Open a file on Apache Hadoop Distributed File System (HDFS) using WebHDFS.
->>>>>>> d2ca0764
 
         If KvikIO is run within a Docker, the argument ``--network host`` needs to be
         passed to the ``docker run`` command.
@@ -184,13 +180,8 @@
         url
             URL to the remote file.
         nbytes
-<<<<<<< HEAD
-            The size of the file. If None, KvikIO will ask the server
-            for the file size.
-=======
             The size of the file. If None, KvikIO will ask the server for the file
             size.
->>>>>>> d2ca0764
         """
         return RemoteFile(_get_remote_module().RemoteFile.open_webhdfs(url, nbytes))
 
