#!/bin/bash

# Copyright (c) 2023-2024, NVIDIA CORPORATION.

# kvikio build script

# This script is used to build the component(s) in this repo from
# source, and can be called with various options to customize the
# build as needed (see the help output for details)

# Abort script on first error
set -e

NUMARGS=$#
ARGS=$*

# NOTE: ensure all dir changes are relative to the location of this
# script, and that this script resides in the repo dir!
REPODIR=$(cd $(dirname $0); pwd)

VALIDARGS="clean libkvikio kvikio -v -g -n --pydevelop --no-s3 -h"
HELP="$0 [clean] [libkvikio] [kvikio] [--no-s3] [-v] [-g] [-n] [--pydevelop] [--cmake-args=\"<args>\"] [-h]
   clean                       - remove all existing build artifacts and configuration (start over)
   libkvikio                   - build and install the libkvikio C++ code
<<<<<<< HEAD
   kvikio                      - build and install the kvikio Python package
   --no-s3                     - build with no AWS S3 support
=======
   kvikio                      - build and install the kvikio Python package (requires libkvikio)
>>>>>>> 94edeee3
   -v                          - verbose build mode
   -g                          - build for debug
   -n                          - no install step
   --pydevelop                 - install Python packages in editable mode
   --cmake-args=\\\"<args>\\\" - pass arbitrary list of CMake configuration options (escape all quotes in argument)
   -h                          - print this text
   default action (no args) is to build and install 'libkvikio' and 'kvikio' targets
"
LIBKVIKIO_BUILD_DIR=${LIBKVIKIO_BUILD_DIR:=${REPODIR}/cpp/build}
KVIKIO_BUILD_DIR="${REPODIR}/python/kvikio/build/"
BUILD_DIRS="${LIBKVIKIO_BUILD_DIR} ${KVIKIO_BUILD_DIR}"

# Set defaults for vars modified by flags to this script
ENABLE_S3_SUPPORT="-DKvikIO_AWSSDK_SUPPORT=ON"
VERBOSE_FLAG=""
BUILD_TYPE=Release
INSTALL_TARGET=install
RAN_CMAKE=0
PYTHON_ARGS_FOR_INSTALL="-v --no-build-isolation --no-deps --config-settings rapidsai.disable-cuda=true"


# Set defaults for vars that may not have been defined externally
# If INSTALL_PREFIX is not set, check PREFIX, then check
# CONDA_PREFIX, then fall back to install inside of $LIBKVIKIO_BUILD_DIR
INSTALL_PREFIX=${INSTALL_PREFIX:=${PREFIX:=${CONDA_PREFIX:=$LIBKVIKIO_BUILD_DIR/install}}}
export PARALLEL_LEVEL=${PARALLEL_LEVEL:-4}

function hasArg {
    (( NUMARGS != 0 )) && (echo " ${ARGS} " | grep -q " $1 ")
}

function cmakeArgs {
    # Check for multiple cmake args options
    if [[ $(echo $ARGS | { grep -Eo "\-\-cmake\-args" || true; } | wc -l ) -gt 1 ]]; then
        echo "Multiple --cmake-args options were provided, please provide only one: ${ARGS}"
        exit 1
    fi

    # Check for cmake args option
    if [[ -n $(echo $ARGS | { grep -E "\-\-cmake\-args" || true; } ) ]]; then
        # There are possible weird edge cases that may cause this regex filter to output nothing and fail silently
        # the true pipe will catch any weird edge cases that may happen and will cause the program to fall back
        # on the invalid option error
        EXTRA_CMAKE_ARGS=$(echo $ARGS | { grep -Eo "\-\-cmake\-args=\".+\"" || true; })
        if [[ -n ${EXTRA_CMAKE_ARGS} ]]; then
            # Remove the full  EXTRA_CMAKE_ARGS argument from list of args so that it passes validArgs function
            ARGS=${ARGS//$EXTRA_CMAKE_ARGS/}
            # Filter the full argument down to just the extra string that will be added to cmake call
            EXTRA_CMAKE_ARGS=$(echo $EXTRA_CMAKE_ARGS | grep -Eo "\".+\"" | sed -e 's/^"//' -e 's/"$//')
        fi
    fi
}


# Runs cmake if it has not been run already for build directory
# LIBKVIKIO_BUILD_DIR
function ensureCMakeRan {
    mkdir -p "${LIBKVIKIO_BUILD_DIR}"
    cd ${REPODIR}/cpp
    if (( RAN_CMAKE == 0 )); then
        echo "Executing cmake for libkvikio..."
        cmake -B "${LIBKVIKIO_BUILD_DIR}" -S . \
              -DCMAKE_INSTALL_PREFIX="${INSTALL_PREFIX}" \
              -DCMAKE_BUILD_TYPE=${BUILD_TYPE} \
              ${ENABLE_S3_SUPPORT} \
              ${EXTRA_CMAKE_ARGS}
        RAN_CMAKE=1
    fi
}

if hasArg -h || hasArg --help; then
    echo "${HELP}"
    exit 0
fi

# Check for valid usage
if (( ${NUMARGS} != 0 )); then
    # Check for cmake args
    cmakeArgs
    for a in ${ARGS}; do
    if ! (echo " ${VALIDARGS} " | grep -q " ${a} "); then
        echo "Invalid option or formatting, check --help: ${a}"
        exit 1
    fi
    done
fi

# Process flags
if hasArg --no-s3; then
    ENABLE_S3_SUPPORT="-DKvikIO_AWSSDK_SUPPORT=OFF"
fi
if hasArg -v; then
    VERBOSE_FLAG=-v
    export SKBUILD_BUILD_VERBOSE=true
    export SKBUILD_LOGGING_LEVEL=INFO
    set -x
fi
if hasArg -g; then
    BUILD_TYPE=Debug
    export SKBUILD_INSTALL_STRIP=false
    export SKBUILD_CMAKE_BUILD_TYPE=Debug
fi
if hasArg -n; then
    INSTALL_TARGET=""
fi
if hasArg --pydevelop; then
    PYTHON_ARGS_FOR_INSTALL="${PYTHON_ARGS_FOR_INSTALL} -e"
fi

# Append `-DFIND_KVIKIO_CPP=ON` to EXTRA_CMAKE_ARGS unless a user specified the option.
if [[ "${EXTRA_CMAKE_ARGS}" != *"DFIND_KVIKIO_CPP"* ]]; then
    EXTRA_CMAKE_ARGS="${EXTRA_CMAKE_ARGS} -DFIND_KVIKIO_CPP=ON"
fi

# If clean given, run it prior to any other steps
if hasArg clean; then
    # If the dirs to clean are mounted dirs in a container, the
    # contents should be removed but the mounted dirs will remain.
    # The find removes all contents but leaves the dirs, the rmdir
    # attempts to remove the dirs but can fail safely.
    for bd in ${BUILD_DIRS}; do
        if [ -d "${bd}" ]; then
            find "${bd}" -mindepth 1 -delete
            rmdir "${bd}" || true
        fi
    done
fi

################################################################################
# Configure, build, and install libkvikio
if (( NUMARGS == 0 )) || hasArg libkvikio; then
    ensureCMakeRan
    echo "building libkvikio..."
    cmake --build "${LIBKVIKIO_BUILD_DIR}" -j${PARALLEL_LEVEL} ${VERBOSE_FLAG}
    if [[ ${INSTALL_TARGET} != "" ]]; then
        echo "installing libkvikio..."
        cmake --build "${LIBKVIKIO_BUILD_DIR}" --target install ${VERBOSE_FLAG}
    fi
fi

# Build and install the kvikio Python package
if (( NUMARGS == 0 )) || hasArg kvikio; then
    echo "building kvikio..."
    cd ${REPODIR}/python/kvikio
    SKBUILD_CMAKE_ARGS="-DCMAKE_PREFIX_PATH=${INSTALL_PREFIX};-DCMAKE_LIBRARY_PATH=${LIBKVIKIO_BUILD_DIR};${EXTRA_CMAKE_ARGS}" \
        python -m pip install ${PYTHON_ARGS_FOR_INSTALL} .
fi<|MERGE_RESOLUTION|>--- conflicted
+++ resolved
@@ -22,12 +22,8 @@
 HELP="$0 [clean] [libkvikio] [kvikio] [--no-s3] [-v] [-g] [-n] [--pydevelop] [--cmake-args=\"<args>\"] [-h]
    clean                       - remove all existing build artifacts and configuration (start over)
    libkvikio                   - build and install the libkvikio C++ code
-<<<<<<< HEAD
-   kvikio                      - build and install the kvikio Python package
+   kvikio                      - build and install the kvikio Python package (requires libkvikio)
    --no-s3                     - build with no AWS S3 support
-=======
-   kvikio                      - build and install the kvikio Python package (requires libkvikio)
->>>>>>> 94edeee3
    -v                          - verbose build mode
    -g                          - build for debug
    -n                          - no install step
