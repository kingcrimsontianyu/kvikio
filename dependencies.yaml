# Dependency list for https://github.com/rapidsai/dependency-file-generator
files:
  all:
    output: conda
    matrix:
      cuda: ["12.8"]
      arch: [aarch64, x86_64]
    includes:
      - build-universal
      - build-cpp
      - build-py-wrapper
      - checks
      - cuda
      - cuda_version
      - depends_on_cupy
      - depends_on_nvcomp
      - docs
      - py_version
      - rapids_build_skbuild
      - run
      - test_cpp
      - test_python
  test_cpp:
    output: none
    includes:
      - cuda_version
      - test_libkvikio
      - test_cpp
  test_python:
    output: none
    includes:
      - cuda_version
      - py_version
      - test_kvikio
      - test_python
  checks:
    output: none
    includes:
      - checks
      - py_version
  docs:
    output: none
    includes:
      - cuda_version
      - docs
      - py_version
      - test_kvikio
  py_build_kvikio:
    output: pyproject
    pyproject_dir: python/kvikio
    extras:
      table: build-system
    includes:
      - rapids_build_skbuild
  py_build_libkvikio:
    output: pyproject
    pyproject_dir: python/libkvikio
    extras:
      table: build-system
    includes:
      - rapids_build_skbuild
  py_run_kvikio:
    output: pyproject
    pyproject_dir: python/kvikio
    extras:
      table: project
    includes:
      - depends_on_cupy
      # TODO: restore runtime dependency when we no longer vendor nvcomp
      # (when nvcomp supports Python 3.13)
      # https://github.com/rapidsai/build-planning/issues/171
      # - depends_on_nvcomp
      - depends_on_libkvikio
      - run
  py_rapids_build_libkvikio:
    output: pyproject
    pyproject_dir: python/libkvikio
    extras:
      table: tool.rapids-build-backend
      key: requires
    includes:
      - build-universal
  py_rapids_build_kvikio:
    output: pyproject
    pyproject_dir: python/kvikio
    extras:
      table: tool.rapids-build-backend
      key: requires
    includes:
      - build-universal
      - build-cpp
      - build-py-wrapper
      - build-use-libkvikio-wheel
  py_optional_test:
    output: pyproject
    pyproject_dir: python/kvikio
    extras:
      table: project.optional-dependencies
      key: test
    includes:
      - test_python
  test_java:
    output: none
    includes:
      - build-universal
      - build-cpp
      - cuda_version
      - cuda
      - test_java
      - depends_on_libkvikio
channels:
  - rapidsai
  - rapidsai-nightly
  - conda-forge
  - nvidia
dependencies:
  build-universal:
    common:
      - output_types: [conda, requirements, pyproject]
        packages:
          - &cmake_ver cmake>=3.30.4
          - ninja
  build-cpp:
    common:
      - output_types: conda
        packages:
          - c-compiler
          - cxx-compiler
          - libcurl>=8.5.0,<9.0a0
    specific:
      - output_types: conda
        matrices:
          - matrix:
              arch: x86_64
              cuda: "12.*"
            packages:
              - gcc_linux-64=13.*
              - sysroot_linux-64=2.28
          - matrix:
              arch: aarch64
              cuda: "12.*"
            packages:
              - gcc_linux-aarch64=13.*
              - sysroot_linux-aarch64=2.28
      - output_types: conda
        matrices:
          - matrix:
              cuda: "12.*"
            packages:
              - cuda-nvcc
  build-use-libkvikio-wheel:
    common:
      - output_types: conda
        packages: &libkvikio_packages
          - libkvikio==25.8.*,>=0.0.0a0
    specific:
      - output_types: [requirements, pyproject]
        matrices:
          - matrix:
              cuda: "12.*"
              cuda_suffixed: "true"
            packages:
              - libkvikio-cu12==25.8.*,>=0.0.0a0
          - {matrix: null, packages: *libkvikio_packages}
  build-py-wrapper:
    common:
      - output_types: [conda, requirements, pyproject]
        packages:
          - cython>=3.0.0
  checks:
    common:
      - output_types: [conda, requirements]
        packages:
          - pre-commit
  cuda_version:
    specific:
      - output_types: conda
        matrices:
          - matrix:
              cuda: "12.0"
            packages:
              - cuda-version=12.0
          - matrix:
              cuda: "12.2"
            packages:
              - cuda-version=12.2
          - matrix:
              cuda: "12.5"
            packages:
              - cuda-version=12.5
          - matrix:
              cuda: "12.8"
            packages:
              - cuda-version=12.8
          - matrix:
              cuda: "12.9"
            packages:
              - cuda-version=12.9
  cuda:
    specific:
      - output_types: conda
        matrices:
          - matrix:
              cuda: "12.*"
            packages:
      - output_types: conda
        matrices:
          - matrix:
              cuda: "12.*"
            packages:
              - libcufile-dev
<<<<<<< HEAD
              - libnuma
          - matrix:
              arch: aarch64
              cuda: "11.*"
            packages:
          - matrix:
              cuda: "11.8"
              arch: x86_64
            packages:
              - libcufile=1.4.0.31
              - libcufile-dev=1.4.0.31
          - matrix:
              cuda: "11.5"
              arch: x86_64
            packages:
              - libcufile>=1.1.0.37,<=1.1.1.25
              - libcufile-dev>=1.1.0.37,<=1.1.1.25
          - matrix:
              cuda: "11.4"
              arch: x86_64
            packages:
              - &libcufile_114 libcufile>=1.0.0.82,<=1.0.2.10
              - &libcufile_dev114 libcufile-dev>=1.0.0.82,<=1.0.2.10
          - matrix:
              cuda: "11.2"
              arch: x86_64
            packages:
              # The NVIDIA channel doesn't publish pkgs older than 11.4 for these libs,
              # so 11.2 uses 11.4 packages (the oldest available).
              - *libcufile_114
              - *libcufile_dev114
=======
>>>>>>> c147b62f
  depends_on_cupy:
    common:
      - output_types: conda
        packages:
          - cupy>=12.0.0
    specific:
      - output_types: [requirements, pyproject]
        matrices:
          - matrix: # All CUDA 12 versions
            packages:
              - cupy-cuda12x>=12.0.0
  depends_on_nvcomp:
    common:
      - output_types: conda
        packages:
          - nvcomp==4.2.0.11
    specific:
      - output_types: [requirements, pyproject]
        matrices:
          - matrix:
              cuda: "12.*"
              use_cuda_wheels: "true"
            packages:
              - nvidia-nvcomp-cu12==4.2.0.11
          # if use_cuda_wheels=false is provided, do not add dependencies on any CUDA wheels
          # (e.g. for DLFW and pip devcontainers)
          - matrix:
              use_cuda_wheels: "false"
            packages:
          # if no matching matrix selectors passed, list the unsuffixed packages
          # (just as a source of documentation, as this populates pyproject.toml in source control)
          - matrix:
            packages:
              - nvidia-nvcomp==4.2.0.11
  depends_on_libkvikio:
    common:
      - output_types: conda
        packages:
          - &libkvikio_unsuffixed libkvikio==25.8.*,>=0.0.0a0
      - output_types: requirements
        packages:
          # pip recognizes the index as a global option for the requirements.txt file
          # This index is needed for libkvikio-cu12.
          - --extra-index-url=https://pypi.nvidia.com
          - --extra-index-url=https://pypi.anaconda.org/rapidsai-wheels-nightly/simple
    specific:
      - output_types: [requirements, pyproject]
        matrices:
          - matrix:
              cuda: "12.*"
              cuda_suffixed: "true"
            packages:
              - libkvikio-cu12==25.8.*,>=0.0.0a0
          - {matrix: null, packages: [*libkvikio_unsuffixed]}
  docs:
    common:
      - output_types: [conda, requirements]
        packages:
          - numpydoc
          - sphinx
          - sphinx-click
          - sphinx_rtd_theme
      - output_types: conda
        packages:
          - doxygen=1.9.1 # pre-commit hook needs a specific version.
  py_version:
    specific:
      - output_types: conda
        matrices:
          - matrix:
              py: "3.10"
            packages:
              - python=3.10
          - matrix:
              py: "3.11"
            packages:
              - python=3.11
          - matrix:
              py: "3.12"
            packages:
              - python=3.12
          - matrix:
              py: "3.13"
            packages:
              - python=3.13
          - matrix:
            packages:
              - python>=3.10,<3.14
  rapids_build_skbuild:
    common:
      - output_types: [conda, requirements, pyproject]
        packages:
          - rapids-build-backend>=0.3.0,<0.4.0.dev0
      - output_types: conda
        packages:
          - scikit-build-core>=0.10.0
      - output_types: [requirements, pyproject]
        packages:
          - scikit-build-core[pyproject]>=0.10.0
  run:
    common:
      - output_types: [conda, requirements, pyproject]
        packages:
          - numpy>=1.23,<3.0a0
          - zarr>=2.0.0,<4.0.0
          # See https://github.com/zarr-developers/numcodecs/pull/475
          - numcodecs !=0.12.0
          - packaging
  test_libkvikio:
    common:
      - output_types: conda
        packages:
          - libkvikio==25.8.*,>=0.0.0a0
          - libkvikio-tests==25.8.*,>=0.0.0a0
  test_kvikio:
    common:
      - output_types: conda
        packages:
          - libkvikio==25.8.*,>=0.0.0a0
          - kvikio==25.8.*,>=0.0.0a0
  test_cpp:
    common:
      - output_types: conda
        packages:
          - *cmake_ver
  test_python:
    common:
      - output_types: [conda, requirements, pyproject]
        packages:
          - rapids-dask-dependency==25.8.*,>=0.0.0a0
          - pytest
          - pytest-asyncio
          - pytest-cov
          - pytest-timeout
          - rangehttpserver
          - boto3>=1.21.21
      - output_types: [requirements, pyproject]
        packages:
          - moto[server]>=4.0.8
      - output_types: conda
        packages:
          - moto>=4.0.8
    specific:
      - output_types: [conda, requirements, pyproject]
        matrices:
          - matrix: # All CUDA 12 versions
            packages:
              - cuda-python>=12.6.2,<13.0a0
  test_java:
    common:
      - output_types: conda
        packages:
          - make
          - maven
          - openjdk=11.*<|MERGE_RESOLUTION|>--- conflicted
+++ resolved
@@ -209,40 +209,7 @@
               cuda: "12.*"
             packages:
               - libcufile-dev
-<<<<<<< HEAD
               - libnuma
-          - matrix:
-              arch: aarch64
-              cuda: "11.*"
-            packages:
-          - matrix:
-              cuda: "11.8"
-              arch: x86_64
-            packages:
-              - libcufile=1.4.0.31
-              - libcufile-dev=1.4.0.31
-          - matrix:
-              cuda: "11.5"
-              arch: x86_64
-            packages:
-              - libcufile>=1.1.0.37,<=1.1.1.25
-              - libcufile-dev>=1.1.0.37,<=1.1.1.25
-          - matrix:
-              cuda: "11.4"
-              arch: x86_64
-            packages:
-              - &libcufile_114 libcufile>=1.0.0.82,<=1.0.2.10
-              - &libcufile_dev114 libcufile-dev>=1.0.0.82,<=1.0.2.10
-          - matrix:
-              cuda: "11.2"
-              arch: x86_64
-            packages:
-              # The NVIDIA channel doesn't publish pkgs older than 11.4 for these libs,
-              # so 11.2 uses 11.4 packages (the oldest available).
-              - *libcufile_114
-              - *libcufile_dev114
-=======
->>>>>>> c147b62f
   depends_on_cupy:
     common:
       - output_types: conda
